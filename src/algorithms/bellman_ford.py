--- conflicted
+++ resolved
@@ -176,31 +176,6 @@
         self.max_hops = None
         self.functions_sequence = None
 
-<<<<<<< HEAD
-    # def start_route_monitoring(self):
-    #     """Inicia un hilo que verifica periódicamente si se debe ejecutar Bellman-Ford."""
-    #     threading.Thread(target=self._monitor_route_updates, daemon=True).start()
-
-    # def stop_route_monitoring(self):
-    #     """Detiene el monitoreo de actualización de rutas."""
-    #     self.running = False
-
-    # def _monitor_route_updates(self):
-    #     """Monitorea el reloj central y ejecuta Bellman-Ford cada 30 segundos."""
-    #     while self.running:
-    #         current_time = clock.get_current_time()
-
-    #         if current_time - self.last_route_update >= 30000:  # 30 segundos en ms
-    #             log.debug(
-    #                 f"[Node {self.node.node_id}] Recalculando rutas con Bellman-Ford en {current_time} ms"
-    #             )
-    #             self.compute_shortest_paths()
-    #             self.last_route_update = current_time
-
-    #         time.sleep(0.1)
-
-=======
->>>>>>> 555e3439
     def start_episode(self, episode_number: int) -> None:
         """Initiates an episode by creating a packet and sending it asynchronously."""
 
@@ -225,15 +200,9 @@
     def _process_episode(self, episode_number: int, reset_episode) -> None:
         """Core logic for processing an episode, runs asynchronously."""
         try:
-<<<<<<< HEAD
-            # self.start_route_monitoring()
-
-            if episode_number == 1 or reset_episode:
-=======
             global broken_path
-            if broken_path or episode_number == 1:
+            if broken_path or episode_number == 1 or reset_episode:
                 broken_path = False
->>>>>>> 555e3439
                 log.debug(
                     f"[Node_ID={self.node.node_id}] Starting broadcast for episode {episode_number}"
                 )
@@ -649,10 +618,6 @@
 
         registry.log_complete_episode(episode_number, success)
 
-<<<<<<< HEAD
-        # self.stop_route_monitoring()
-=======
->>>>>>> 555e3439
         raise EpisodeEnded(success)
 
     def _log_routes(self):
