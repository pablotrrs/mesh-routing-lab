# Copyright (c) 2024 Franco Brégoli, Pablo Torres,
# Universidad Nacional de General Sarmiento (UNGS), Buenos Aires, Argentina.
#
# This program is free software; you can redistribute it and/or modify
# it under the terms of the GNU General Public License version 2 as
# published by the Free Software Foundation;
#
# This program is distributed in the hope that it will be useful,
# but WITHOUT ANY WARRANTY; without even the implied warranty of
# MERCHANTABILITY or FITNESS FOR A PARTICULAR PURPOSE.  See the
# GNU General Public License for more details.
#
# You should have received a copy of the GNU General Public License
# along with this program; if not, write to the Free Software
# Foundation, Inc., 59 Temple Place, Suite 330, Boston, MA  02111-1307  USA
#
# Authors: Franco Brégoli <bregolif.fb@gmail.com>,
#          Pablo Torres <ptorres@campus.ungs.edu.ar>
#
# This project is part of our thesis at Universidad Nacional de General
# Sarmiento (UNGS), and is part of a research initiative to apply reinforcement
# learning for optimized packet routing in ESP-based mesh networks.
#
# The source code for this project is available at:
# https://github.com/pablotrrs/py-q-mesh-routing

import argparse
import os
import sys
from enum import Enum
from classes.base import NodeFunction

# TODO:
#  2. Obtener Q-table final y mostrarla (pasar a un .csv o .txt por episodio). Revisar que los resultados sean consistentes
#     con los esperados.
#  3. Revisar la animación para una red con más nodos (por ejemplo de 6x6).
#  5. relevar resultados (integrar con lo que había antes para visualizar, y exportar a un csv como en modelado, 
#     para comparar y hacer gráficos de cómo cambian los parámetros Latencia Promedio, Consistencia en la Latencia,
#     Tasa de Éxito, Balanceo de Carga, Overhead de Comunicación, Tiempo de Cómputo, Adaptabilidad a Cambios en la Red
#     con respecto a los pasos tiempo)

class Algorithm(Enum):
    Q_ROUTING = "Q_ROUTING"
    DIJKSTRA = "DIJKSTRA"
    BELLMAN_FORD = "BELLMAN_FORD"

if __name__ == "__main__":
    sys.setrecursionlimit(20000)

    parser = argparse.ArgumentParser(description='Run network simulation.')

    parser.add_argument('--episodes', type=int, default=1,
                        help='Number of episodes to run the simulation (default: 1)')

    parser.add_argument('--algorithm', type=str, choices=[alg.value for alg in Algorithm],
                        help='Algorithm for performing routing (default: ALL)')

    parser.add_argument('--max_hops', type=int, default=10,
                        help='Maximum number of hops allowed for each episode (default: 10)')

    parser.add_argument('--mean_interval_ms', type=float, default=float('inf'),
                        help='Mean interval (ms) for dynamic changes (default: inf, for a static network)')

    parser.add_argument('--reconnect_interval_ms', type=float, default=50,
                        help='Mean interval (ms) for node reconnection after disconnection (default: 5000 ms)')

    parser.add_argument('--topology_file', type=str, default="../resources/dummy_topology.yaml", required=False,
                        help='Path to the topology file used in the simulation (default: dummy_topology)')

    parser.add_argument('--functions_sequence', type=str, nargs='+', default=["A", "B", "C"],
                        help=f"Sequence of functions for routing (default: A -> B -> C). Valid options: {[f.value for f in NodeFunction]}")

    args = parser.parse_args()

    try:
        functions_sequence = [NodeFunction.from_string(func) for func in args.functions_sequence]
    except ValueError as e:
        print(f"Error: {e}")
        sys.exit(1)

    print(f"Using functions sequence: {[f.value for f in functions_sequence]}")

    if args.algorithm:
        selected_algorithm = Algorithm(args.algorithm)
    else:
        selected_algorithm = None

    from classes.network import Network
    from classes.simulation import Simulation

    topology_file_path = os.path.join(os.path.dirname(__file__), args.topology_file)
    # topology_file_path = os.path.join(os.path.dirname(__file__), "../resources/6x6_grid_topology.yaml")

    network, sender_node = Network.from_yaml(topology_file_path)
    network.set_max_hops(args.max_hops)
    network.set_mean_interval_ms(args.mean_interval_ms)
    network.set_reconnect_interval_ms(args.reconnect_interval_ms)

    print(network)

    simulation = Simulation(network, sender_node)
    simulation.set_max_hops(args.max_hops)
    simulation.set_mean_interval_ms(args.mean_interval_ms)
    simulation.set_topology_file(args.topology_file)
    simulation.set_functions_sequence(functions_sequence)

    if selected_algorithm:

        print(f"Running {args.episodes} episodes using the {selected_algorithm} algorithm.")
        print(f"Maximum hops: {args.max_hops}")
        print(f"Mean interval for dynamic changes: {args.mean_interval_ms} ms")
        print(f"Topology file: {args.topology_file}")
        print(f"Functions sequence: {functions_sequence}")

        match selected_algorithm:
            case Algorithm.Q_ROUTING:

                from applications.q_routing import SenderQRoutingApplication, IntermediateQRoutingApplication

                sender_node.install_application(SenderQRoutingApplication)

                for node_id, node in network.nodes.items():
                    if node_id != sender_node.node_id:
                        node.install_application(IntermediateQRoutingApplication)

                simulation.start(selected_algorithm, args.episodes, functions_sequence)

            case Algorithm.DIJKSTRA:
                from applications.dijkstra import SenderDijkstraApplication, IntermediateDijkstraApplication

                sender_node.install_application(SenderDijkstraApplication)

                for node_id, node in network.nodes.items():
                    if node_id != sender_node.node_id:
                        node.install_application(IntermediateDijkstraApplication)

                simulation.start(selected_algorithm, args.episodes, functions_sequence)

            case Algorithm.BELLMAN_FORD:
                from applications.bellman_ford import SenderBellmanFordApplication, IntermediateBellmanFordApplication

                sender_node.install_application(SenderBellmanFordApplication)

                for node_id, node in network.nodes.items():
                    if node_id != sender_node.node_id:
                        node.install_application(IntermediateBellmanFordApplication)

                simulation.start(selected_algorithm, args.episodes, functions_sequence)
    else:
        print(f"Running {args.episodes} episodes using all algorithms.")
        print(f"Maximum hops: {args.max_hops}")
        print(f"Mean interval for dynamic changes: {args.mean_interval_ms} ms")
        print(f"Topology file: {args.topology_file}")
        print(f"Functions sequence: {functions_sequence}")
        print(f"Running simulation with Q_ROUTING")

        from applications.q_routing import SenderQRoutingApplication, IntermediateQRoutingApplication

        sender_node.install_application(SenderQRoutingApplication)

        for node_id, node in network.nodes.items():
            if node_id != sender_node.node_id:
                node.install_application(IntermediateQRoutingApplication)

        simulation.start(Algorithm.Q_ROUTING, args.episodes, functions_sequence)

<<<<<<< HEAD
        print(f"Running simulation with DIJKSTRA")
=======
    print(f"Running simulation with {selected_algorithm.value}")

    match selected_algorithm:
        case Algorithm.Q_ROUTING:
>>>>>>> 65680c51

        from applications.dijkstra import SenderDijkstraApplication, IntermediateDijkstraApplication

        sender_node.install_application(SenderDijkstraApplication)

        for node_id, node in network.nodes.items():
            if node_id != sender_node.node_id:
                node.install_application(IntermediateDijkstraApplication)

        simulation.start(Algorithm.DIJKSTRA, args.episodes, functions_sequence)

<<<<<<< HEAD
        print(f"Running simulation with BELLMAN_FORD")
=======
        case Algorithm.DIJKSTRA:
            from applications.dijkstra import SenderDijkstraApplication, IntermediateDijkstraApplication

            sender_node.install_application(SenderDijkstraApplication)

            for node_id, node in network.nodes.items():
                if node_id != sender_node.node_id:
                    node.install_application(IntermediateDijkstraApplication)

            simulation.start(args.episodes)
>>>>>>> 65680c51

        from applications.bellman_ford import SenderBellmanFordApplication, IntermediateBellmanFordApplication

        sender_node.install_application(SenderBellmanFordApplication)

        for node_id, node in network.nodes.items():
            if node_id != sender_node.node_id:
                node.install_application(IntermediateBellmanFordApplication)

        simulation.start(Algorithm.BELLMAN_FORD, args.episodes, functions_sequence)<|MERGE_RESOLUTION|>--- conflicted
+++ resolved
@@ -164,14 +164,7 @@
 
         simulation.start(Algorithm.Q_ROUTING, args.episodes, functions_sequence)
 
-<<<<<<< HEAD
         print(f"Running simulation with DIJKSTRA")
-=======
-    print(f"Running simulation with {selected_algorithm.value}")
-
-    match selected_algorithm:
-        case Algorithm.Q_ROUTING:
->>>>>>> 65680c51
 
         from applications.dijkstra import SenderDijkstraApplication, IntermediateDijkstraApplication
 
@@ -183,20 +176,7 @@
 
         simulation.start(Algorithm.DIJKSTRA, args.episodes, functions_sequence)
 
-<<<<<<< HEAD
         print(f"Running simulation with BELLMAN_FORD")
-=======
-        case Algorithm.DIJKSTRA:
-            from applications.dijkstra import SenderDijkstraApplication, IntermediateDijkstraApplication
-
-            sender_node.install_application(SenderDijkstraApplication)
-
-            for node_id, node in network.nodes.items():
-                if node_id != sender_node.node_id:
-                    node.install_application(IntermediateDijkstraApplication)
-
-            simulation.start(args.episodes)
->>>>>>> 65680c51
 
         from applications.bellman_ford import SenderBellmanFordApplication, IntermediateBellmanFordApplication
 
